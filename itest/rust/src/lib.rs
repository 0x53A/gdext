/*
 * This Source Code Form is subject to the terms of the Mozilla Public
 * License, v. 2.0. If a copy of the MPL was not distributed with this
 * file, You can obtain one at https://mozilla.org/MPL/2.0/.
 */

use godot::init::{gdextension, ExtensionLibrary};
use godot::sys;

mod array_test;
mod base_test;
mod basis_test;
mod builtin_test;
mod codegen_test;
mod color_test;
mod dictionary_test;
mod enum_test;
mod export_test;
mod gdscript_ffi_test;
mod node_test;
mod object_test;
mod packed_array_test;
mod quaternion_test;
mod singleton_test;
mod string_test;
mod utilities_test;
mod variant_test;
mod virtual_methods_test;

<<<<<<< HEAD
mod runner;
=======
fn run_tests() -> bool {
    let mut ok = true;
    ok &= array_test::run();
    ok &= base_test::run();
    ok &= basis_test::run();
    ok &= builtin_test::run();
    ok &= codegen_test::run();
    ok &= color_test::run();
    ok &= dictionary_test::run();
    ok &= enum_test::run();
    ok &= export_test::run();
    ok &= gdscript_ffi_test::run();
    ok &= node_test::run();
    ok &= object_test::run();
    ok &= packed_array_test::run();
    ok &= quaternion_test::run();
    ok &= singleton_test::run();
    ok &= string_test::run();
    ok &= utilities_test::run();
    ok &= variant_test::run();
    ok &= virtual_methods_test::run();
    ok
}

// fn register_classes() {
//     object_test::register();
//     gdscript_ffi_test::register();
//     virtual_methods_test::register();
// }
>>>>>>> 72870d19

// ----------------------------------------------------------------------------------------------------------------------------------------------
// API for test cases

use godot::test::itest;

pub(crate) fn expect_panic(context: &str, code: impl FnOnce() + std::panic::UnwindSafe) {
    use std::panic;

    // Exchange panic hook, to disable printing during expected panics
    let prev_hook = panic::take_hook();
    panic::set_hook(Box::new(|_panic_info| {}));

    // Run code that should panic, restore hook
    let panic = panic::catch_unwind(code);
    panic::set_hook(prev_hook);

    assert!(
        panic.is_err(),
        "code should have panicked but did not: {context}",
    );
}

// ----------------------------------------------------------------------------------------------------------------------------------------------
// Entry point + #[itest] test registration

#[gdextension(entry_point=itest_init)]
unsafe impl ExtensionLibrary for runner::IntegrationTests {}

// Registers all the `#[itest]` tests.
sys::plugin_registry!(__GODOT_ITEST: RustTestCase);

/// Finds all `#[itest]` tests.
fn collect_rust_tests() -> (Vec<RustTestCase>, usize) {
    let mut all_files = std::collections::HashSet::new();
    let mut tests: Vec<RustTestCase> = vec![];

    sys::plugin_foreach!(__GODOT_ITEST; |test: &RustTestCase| {
        all_files.insert(test.file);
        tests.push(*test);
    });

    // Sort alphabetically for deterministic run order
    tests.sort_by_key(|test| test.file);

    (tests, all_files.len())
}

#[derive(Copy, Clone)]
struct RustTestCase {
    name: &'static str,
    file: &'static str,
    skipped: bool,
    #[allow(dead_code)]
    line: u32,
    function: fn(),
}<|MERGE_RESOLUTION|>--- conflicted
+++ resolved
@@ -27,39 +27,7 @@
 mod variant_test;
 mod virtual_methods_test;
 
-<<<<<<< HEAD
 mod runner;
-=======
-fn run_tests() -> bool {
-    let mut ok = true;
-    ok &= array_test::run();
-    ok &= base_test::run();
-    ok &= basis_test::run();
-    ok &= builtin_test::run();
-    ok &= codegen_test::run();
-    ok &= color_test::run();
-    ok &= dictionary_test::run();
-    ok &= enum_test::run();
-    ok &= export_test::run();
-    ok &= gdscript_ffi_test::run();
-    ok &= node_test::run();
-    ok &= object_test::run();
-    ok &= packed_array_test::run();
-    ok &= quaternion_test::run();
-    ok &= singleton_test::run();
-    ok &= string_test::run();
-    ok &= utilities_test::run();
-    ok &= variant_test::run();
-    ok &= virtual_methods_test::run();
-    ok
-}
-
-// fn register_classes() {
-//     object_test::register();
-//     gdscript_ffi_test::register();
-//     virtual_methods_test::register();
-// }
->>>>>>> 72870d19
 
 // ----------------------------------------------------------------------------------------------------------------------------------------------
 // API for test cases
