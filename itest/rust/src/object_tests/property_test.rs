--- conflicted
+++ resolved
@@ -538,86 +538,6 @@
     obj.free();
 }
 
-<<<<<<< HEAD
-// ---------------------------------------------------------------
-
-#[derive(GodotClass)]
-#[class(base=Node, init)]
-struct NotifyTest {
-    #[var(notify = on_change)]
-    a: i32,
-    #[var(notify = on_change)]
-    b: i32,
-
-    pub call_count: u32,
-}
-
-impl NotifyTest {
-    fn on_change(&mut self) {
-        self.call_count += 1;
-    }
-}
-
-#[itest]
-fn test_var_notify() {
-    let mut class = NotifyTest::new_alloc();
-
-    assert_eq!(class.bind().call_count, 0);
-
-    class.call("set_a", &[3.to_variant()]);
-    assert_eq!(class.bind().a, 3);
-    assert_eq!(class.bind().call_count, 1);
-
-    class.call("set_b", &[5.to_variant()]);
-    assert_eq!(class.bind().b, 5);
-    assert_eq!(class.bind().call_count, 2);
-
-    class.free();
-}
-
-// ---------------------------------------------------------------
-
-#[derive(GodotClass)]
-#[class(base=Node, init)]
-struct SetExTest {
-    #[var(set_ex = custom_set)]
-    a: i32,
-    #[var(set_ex = custom_set)]
-    b: i32,
-
-    pub call_count: u32,
-}
-
-impl SetExTest {
-    fn custom_set<T>(&mut self, update: godot::meta::property_update::PropertyUpdate<Self, T>) {
-        // pre-set checks
-
-        update.set(self);
-
-        // post-set actions
-        self.call_count += 1;
-    }
-}
-
-#[itest]
-fn test_var_set_ex() {
-    let mut class = NotifyTest::new_alloc();
-
-    assert_eq!(class.bind().call_count, 0);
-
-    class.call("set_a", &[3.to_variant()]);
-    assert_eq!(class.bind().a, 3);
-    assert_eq!(class.bind().call_count, 1);
-
-    class.call("set_b", &[5.to_variant()]);
-    assert_eq!(class.bind().b, 5);
-    assert_eq!(class.bind().call_count, 2);
-
-    class.free();
-}
-
-// ---------------------------------------------------------------
-=======
 // ----------------------------------------------------------------------------------------------------------------------------------------------
 
 #[derive(GodotClass)]
@@ -675,4 +595,82 @@
     duplicated.free();
     original.free();
 }
->>>>>>> a6932c7a
+
+// ---------------------------------------------------------------
+
+#[derive(GodotClass)]
+#[class(base=Node, init)]
+struct NotifyTest {
+    #[var(notify = on_change)]
+    a: i32,
+    #[var(notify = on_change)]
+    b: i32,
+
+    pub call_count: u32,
+}
+
+impl NotifyTest {
+    fn on_change(&mut self) {
+        self.call_count += 1;
+    }
+}
+
+#[itest]
+fn test_var_notify() {
+    let mut class = NotifyTest::new_alloc();
+
+    assert_eq!(class.bind().call_count, 0);
+
+    class.call("set_a", &[3.to_variant()]);
+    assert_eq!(class.bind().a, 3);
+    assert_eq!(class.bind().call_count, 1);
+
+    class.call("set_b", &[5.to_variant()]);
+    assert_eq!(class.bind().b, 5);
+    assert_eq!(class.bind().call_count, 2);
+
+    class.free();
+}
+
+// ---------------------------------------------------------------
+
+#[derive(GodotClass)]
+#[class(base=Node, init)]
+struct SetExTest {
+    #[var(set_ex = custom_set)]
+    a: i32,
+    #[var(set_ex = custom_set)]
+    b: i32,
+
+    pub call_count: u32,
+}
+
+impl SetExTest {
+    fn custom_set<T>(&mut self, update: godot::meta::property_update::PropertyUpdate<Self, T>) {
+        // pre-set checks
+
+        update.set(self);
+
+        // post-set actions
+        self.call_count += 1;
+    }
+}
+
+#[itest]
+fn test_var_set_ex() {
+    let mut class = NotifyTest::new_alloc();
+
+    assert_eq!(class.bind().call_count, 0);
+
+    class.call("set_a", &[3.to_variant()]);
+    assert_eq!(class.bind().a, 3);
+    assert_eq!(class.bind().call_count, 1);
+
+    class.call("set_b", &[5.to_variant()]);
+    assert_eq!(class.bind().b, 5);
+    assert_eq!(class.bind().call_count, 2);
+
+    class.free();
+}
+
+// ---------------------------------------------------------------